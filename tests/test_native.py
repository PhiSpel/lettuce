--- conflicted
+++ resolved
@@ -3,126 +3,4 @@
 from lettuce import StandardStreaming, Lattice, Obstacle2D, D2Q9, NoCollision, BGKCollision, NoStreaming, Simulation
 
 
-<<<<<<< HEAD
-def test_native_no_streaming_mask():
-    """test if """
 
-    dtype = torch.float32
-    device = "cuda:0"
-
-    lattice = Lattice(D2Q9, dtype=dtype, device=device)
-    flow = Obstacle2D(16, 16, 128, 0.1, lattice, 2)
-    flow.mask[5, 5] = 1
-
-    streaming = StandardStreaming(lattice)
-    collision = NoCollision(lattice)
-
-    simulation = Simulation(flow, lattice, collision, streaming)
-    simulation.step(64)
-
-    lattice_n = Lattice(D2Q9, dtype=dtype, device=device)
-    flow_n = Obstacle2D(16, 16, 128, 0.1, lattice_n, 2)
-    flow_n.mask[5, 5] = 1
-
-    streaming_n = StandardStreaming(lattice_n)
-    collision_n = NoCollision(lattice_n)
-
-    simulation_n = Simulation(flow_n, lattice_n, collision_n, streaming_n)
-    assert not (simulation_n.collide_and_stream == simulation_n.collide_and_stream_)
-    simulation_n.step(64)
-
-    error = torch.abs(simulation.f - simulation_n.f).sum().data
-    assert error == 0.0
-
-
-def test_native_no_collision_mask():
-    """test if """
-
-    dtype = torch.float32
-    device = "cuda:0"
-
-    lattice = Lattice(D2Q9, dtype=dtype, device=device)
-    flow = Obstacle2D(16, 16, 128, 0.1, lattice, 2)
-    flow.mask[5, 5] = 1
-
-    streaming = NoStreaming(lattice)
-    collision = BGKCollision(lattice, 1.0)
-
-    simulation = Simulation(flow, lattice, collision, streaming)
-    simulation.step(64)
-
-    lattice_n = Lattice(D2Q9, dtype=dtype, device=device)
-    flow_n = Obstacle2D(16, 16, 128, 0.1, lattice_n, 2)
-    flow_n.mask[5, 5] = 1
-
-    streaming_n = NoStreaming(lattice_n)
-    collision_n = BGKCollision(lattice_n, 1.0)
-
-    simulation_n = Simulation(flow_n, lattice_n, collision_n, streaming_n)
-    assert not (simulation_n.stream_and_collide == simulation_n.stream_and_collide_)
-    simulation_n.step(64)
-
-    error = torch.abs(simulation.f - simulation_n.f).sum().data
-    assert error < 1.0e-24
-=======
-# def test_native_no_streaming_mask():
-#     """test if """
-#
-#     dtype = torch.float32
-#     device = "cuda:0"
-#
-#     lattice = Lattice(D2Q9, dtype=dtype, device=device)
-#     flow = Obstacle2D(16, 16, 128, 0.1, lattice, 2)
-#     flow.mask[5, 5] = 1
-#
-#     streaming = StandardStreaming(lattice)
-#     collision = NoCollision(lattice)
-#
-#     simulation = Simulation(flow, lattice, collision, streaming)
-#     simulation.step(64)
-#
-#     lattice_n = Lattice(D2Q9, dtype=dtype, device=device)
-#     flow_n = Obstacle2D(16, 16, 128, 0.1, lattice_n, 2)
-#     flow_n.mask[5, 5] = 1
-#
-#     streaming_n = StandardStreaming(lattice_n)
-#     collision_n = NoCollision(lattice_n)
-#
-#     simulation_n = Simulation(flow_n, lattice_n, collision_n, streaming_n)
-#     assert not (simulation_n.stream_and_collide == simulation_n.stream_and_collide_)
-#     simulation_n.step(64)
-#
-#     error = torch.abs(simulation.f - simulation_n.f).sum().data
-#     assert error == 0.0
-
-
-# def test_native_no_collision_mask():
-#     """test if """
-#
-#     dtype = torch.float32
-#     device = "cuda:0"
-#
-#     lattice = Lattice(D2Q9, dtype=dtype, device=device)
-#     flow = Obstacle2D(16, 16, 128, 0.1, lattice, 2)
-#     flow.mask[5, 5] = 1
-#
-#     streaming = NoStreaming(lattice)
-#     collision = BGKCollision(lattice, 1.0)
-#
-#     simulation = Simulation(flow, lattice, collision, streaming)
-#     simulation.step(64)
-#
-#     lattice_n = Lattice(D2Q9, dtype=dtype, device=device)
-#     flow_n = Obstacle2D(16, 16, 128, 0.1, lattice_n, 2)
-#     flow_n.mask[5, 5] = 1
-#
-#     streaming_n = NoStreaming(lattice_n)
-#     collision_n = BGKCollision(lattice_n, 1.0)
-#
-#     simulation_n = Simulation(flow_n, lattice_n, collision_n, streaming_n)
-#     assert not (simulation_n.stream_and_collide == simulation_n.stream_and_collide_)
-#     simulation_n.step(64)
-#
-#     error = torch.abs(simulation.f - simulation_n.f).sum().data
-#     assert error < 1.0e-24
->>>>>>> 33f6be2f
